--- conflicted
+++ resolved
@@ -4,11 +4,8 @@
 
 from numpy import array, zeros, empty
 
-<<<<<<< HEAD
-=======
 from twisted.python.log import err
 
->>>>>>> cf31f4f5
 from game.vector import Vector
 
 EMPTY, GRASS, MOUNTAIN, DESERT, WATER, UNKNOWN = range(6)
