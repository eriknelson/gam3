--- conflicted
+++ resolved
@@ -268,11 +268,7 @@
         def loadImage(path):
             paths.append(path)
             return MockSurface(path.basename(), (64, 64))
-<<<<<<< HEAD
-        view = TerrainView({}, loader=loadImage)
-=======
         view = TerrainView(None, loader=loadImage)
->>>>>>> 905975f8
         image = view._getImageForTerrain(type)
         self.assertEquals(image.label, result)
         self.assertEqual(
