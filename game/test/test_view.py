--- conflicted
+++ resolved
@@ -160,14 +160,10 @@
         around the created player.
         """
         # This calls playerCreated, since the Window adds itself as an observer.
-<<<<<<< HEAD
-        self.environment.createPlayer(Vector(1, 0, 2), 3)
-=======
-        player = self.environment.createPlayer(vec3(1, 0, 2), 3)
+        player = self.environment.createPlayer(Vector(1, 0, 2), 3)
         view = self.window.scene._items[-1]
         self.assertIsInstance(view, PlayerView)
         self.assertIdentical(view.player, player)
->>>>>>> bcf11bd6
 
 
     def test_playerRemoved(self):
