"""
Tests for L{game.network} (Network support for Game).
"""

from twisted.trial.unittest import TestCase
from twisted.internet.defer import Deferred
from twisted.internet.task import Clock
from twisted.protocols.amp import AmpList, Integer

from game.test.util import PlayerCreationMixin, PlayerVisibilityObserver
from game.environment import Environment
from game.network import (Direction, Introduce, SetPositionOf, SetDirectionOf,
                          NetworkController, NewPlayer, SetMyDirection,
                          RemovePlayer, SetTerrain, Terrain)
from game.direction import FORWARD, BACKWARD, LEFT, RIGHT
from game.terrain import GRASS, MOUNTAIN, DESERT
from game.player import Vertex


class DirectionArgumentTests(TestCase):
    """
    Tests for L{Direction}.
    """
    def test_cardinalConversion(self):
        """
        The cardinal directions should round trip through the L{Direction}
        argument.
        """
        argument = Direction()
        for direction in (FORWARD, BACKWARD, LEFT, RIGHT):
            netrepr = argument.toString(direction)
            self.assertIdentical(type(netrepr), str)
            self.assertEqual(argument.fromString(netrepr), direction)


    def test_intercardinalConversion(self):
        """
        The intercardinal directions should round trip through the L{Direction}
        argument.
        """
        argument = Direction()
        for latitudinalSign in (FORWARD, BACKWARD):
            for longitudinalSign in (LEFT, RIGHT):
                direction = latitudinalSign + longitudinalSign
                netrepr = argument.toString(direction)
                self.assertIdentical(type(netrepr), str)
                self.assertEqual(argument.fromString(netrepr), direction)


    def test_stationality(self):
        """
        Direction should be able to deal with C{None} as a direction,
        which means "not moving".
        """
        argument = Direction()
        self.assertIdentical(argument.fromString(argument.toString(None)), None)



class CommandTestMixin(object):
    """
    Mixin for testcases for serialization and parsing of Commands.

    @cvar command: L{Command} subclass to test.

    @type argumentObjects: L{dict}
    @cvar argumentObjects: The unserialized forms of arguments matching the
        argument schema of your Command.

    @type argumentStrings: L{dict}
    @cvar argumentStrings: The serialized forms of arguments matching the
        argument schema of your Command.

    @type responseObjects: L{dict}
    @cvar responseObjects: The unserialized forms of responses matching the
        response schema of your Command.

    @type responseStrings: L{dict}
    @cvar responseStrings: The serialized forms of responses matching the
        response schema of your Command.
    """

    def test_makeResponse(self):
        """
        C{self.responseObjects} should serialize to C{self.responseStrings}.
        """
        box = self.command.makeResponse(self.responseObjects, None)
        self.assertEqual(box, self.responseStrings)


    def test_parseResponse(self):
        """
        C{self.responseStrings} should parse to C{self.responseObjects}.
        """
        from twisted.protocols.amp import _stringsToObjects
        objects = _stringsToObjects(self.responseStrings,
                                    self.command.response, None)
        self.assertEqual(objects, self.responseObjects)


    def test_makeArguments(self):
        """
        C{self.argumentObjects} should serialize to C{self.argumentStrings}.
        """
        from twisted.protocols.amp import _objectsToStrings
        strings = _objectsToStrings(self.argumentObjects,
                                    self.command.arguments, {}, None)
        self.assertEqual(strings, self.argumentStrings)


    def test_parseArguments(self):
        """
        Parsing C{self.argumentStrings} should result in
        C{self.argumentObjects}.
        """
        from twisted.protocols.amp import _stringsToObjects
        box = _stringsToObjects(self.argumentStrings,
                                self.command.arguments, None)
        self.assertEqual(box, self.argumentObjects)



def stringifyDictValues(schema):
    """
    Return a dict like C{schema} but whose values have been str()ed.
    """
    return dict([(k, str(v)) for k, v in schema.items()])



class IntroduceCommandTests(CommandTestMixin, TestCase):
    """
    Tests for L{Introduce}.
    """

    command = Introduce

    responseObjects = {
        'identifier': 123,
        'granularity': 20,
        'speed': 12,
        'x': -3.5,
        'y': 2.5}
    responseStrings = stringifyDictValues(responseObjects)

    argumentObjects = argumentStrings = {}



class NewPlayerCommandTests(CommandTestMixin, TestCase):
    """
    Tests for L{NewPlayer}.
    """

    command = NewPlayer

    argumentObjects = {
        'identifier': 123,
        'x': 505.5,
        'y': 23489.5,
        'speed': 3999}

    argumentStrings = stringifyDictValues(argumentObjects)

    responseObjects = responseStrings = {}



class SetTerrainCommandTests(CommandTestMixin, TestCase):
    """
    Tests for L{SetTerrain}.
    """

    command = SetTerrain

    argumentObjects = {
        'terrain': [{'x': 393,
                     'y': 292,
                     'type': GRASS},
                    {'x': 23,
                     'y': 99,
                     'type': MOUNTAIN}]}

    argumentStrings = {
        'terrain': (
            '\x00\x04' 'type' '\x00\x05' 'grass'
            '\x00\x01' 'x'    '\x00\x03' '393'
            '\x00\x01' 'y'    '\x00\x03' '292'
            '\x00\x00'
            '\x00\x04' 'type' '\x00\x08' 'mountain'
            '\x00\x01' 'x'    '\x00\x02' '23'
            '\x00\x01' 'y'    '\x00\x02' '99'
            '\x00\x00')}

    responseObjects = responseStrings = {}



class RemovePlayerCommandTests(CommandTestMixin, TestCase):
    """
    Tests for L{RemovePlayer}.
    """

    command = RemovePlayer

    responseObjects = responseStrings = {}

    argumentObjects = {'identifier': 123}
    argumentStrings = stringifyDictValues(argumentObjects)



class SetMyDirectionTests(CommandTestMixin, TestCase):
    """
    Tests for L{SetMyDirection}.
    """
    command = SetMyDirection

    argumentObjects = {'direction': RIGHT}
    argumentStrings = {'direction': Direction().toString(RIGHT)}

    responseObjects = {'x': 32.5, 'y': 939.5}
    responseStrings = stringifyDictValues(responseObjects)



class SetDirectionOfTests(CommandTestMixin, TestCase):
    """
    Tests for L{SetDirectionOf}.
    """

    command = SetDirectionOf

    argumentObjects = {
        'identifier': 595,
        'direction': RIGHT,
        'x': 939.5,
        'y': -93999.5}

    argumentStrings = stringifyDictValues(argumentObjects)
    argumentStrings['direction'] = Direction().toString(RIGHT)

    responseObjects = responseStrings = {}



class ControllerTests(TestCase, PlayerCreationMixin):
    """
    L{NetworkController} takes network input and makes local changes to model
    objects.

    @ivar calls: A list of three-tuples consisting of a Deferred, a command
        subclass, and a dictionary of keyword arguments representing attempted
        Command invocations.
    """
    def setUp(self):
        self.calls = []
        self.identifier = 123
        self.player = self.makePlayer(Vertex(1, 2, 3))
        self.clock = Clock()
        self.controller = NetworkController(self.clock)
        self.controller.callRemote = self.callRemote


    def callRemote(self, commandType, **kw):
        """
        Record an attempt to invoke a remote command.
        """
        result = Deferred()
        self.calls.append((result, commandType, kw))
        return result


    def test_addModelObject(self):
        """
        L{NetworkController.addModelObject} should add a new item to the model
        objects mapping.
        """
        self.controller.addModelObject(self.identifier, self.player)
        self.assertEqual(
            self.controller.modelObjects, {self.identifier: self.player})


    def test_objectByIdentifier(self):
        """
        L{NetworkController.objectByIdentifier} should locate the correct
        object based on the mapping it maintains between objects and object
        identifiers.
        """
        self.controller.addModelObject(self.identifier, self.player)
        self.assertIdentical(
            self.controller.objectByIdentifier(self.identifier),
            self.player)


    def test_unknownObjectIdentifier(self):
        """
        L{NetworkController.objectByIdentifier} should raise L{KeyError} when
        given an identifier which corresponds to no model object.
        """
        self.assertRaises(
            KeyError,
            self.controller.objectByIdentifier, self.identifier)


    def test_identifierByObject(self):
        """
        L{NetworkController.identifierByObject} should locate the correct
        network identifier based on the reverse mapping it maintains between
        objects and object identifiers.
        """
        self.controller.addModelObject(self.identifier, self.player)
        self.assertEqual(
            self.controller.identifierByObject(self.player),
            self.identifier)


    def test_unknownObject(self):
        """
        L{NetworkController.identifierByObject} should raise L{ValueError} when
        given an object with no associated network identifier.
        """
        self.assertRaises(
            ValueError,
            self.controller.identifierByObject, self.player)


    def test_setPositionOf(self):
        """
        When L{SetPositionOf} is issued the L{Player}'s position should be set.
        """
        self.controller.addModelObject(self.identifier, self.player)

<<<<<<< HEAD
        x = str(23)
        y = str(32)
        z = str(13)
=======
        x = str(23.5)
        y = str(32.5)
>>>>>>> 87372d5e
        identifier = str(self.identifier)
        responder = self.controller.lookupFunction(SetPositionOf.commandName)
        d = responder({'identifier': identifier, 'x': x, 'y': y, 'z': z})

        def gotPositionSetting(ign):
<<<<<<< HEAD
            self.assertEqual(self.player.getPosition(), Vertex(23, 32, 13))
=======
            self.assertEqual(self.player.getPosition(), (float(x), float(y)))
>>>>>>> 87372d5e
        d.addCallback(gotPositionSetting)
        return d


    def test_setDirectionOf(self):
        """
        When L{SetDirectionOf} is issued, the L{Player}'s direction and
        position should be set.
        """
        self.controller.addModelObject(self.identifier, self.player)

        responder = self.controller.lookupFunction(SetDirectionOf.commandName)
        direction = Direction().toString(FORWARD)
        x, y = (234, 5985)
        d = responder({
                'identifier': str(self.identifier),
                'direction': direction,
                'x': str(x),
                'y': str(y)})

        def gotDirectionSetting(ign):
            self.assertEqual(self.player.direction, FORWARD)
            self.assertEqual(self.player.getPosition(), (x, y))
        d.addCallback(gotDirectionSetting)
        return d


    def _assertThingsAboutPlayerCreation(self, environment, position, speed):
        player = self.controller.modelObjects[self.identifier]
        self.assertEqual(player.getPosition(), position)
        self.assertEqual(player.speed, speed)
        self.assertEqual(player.seconds, environment.seconds)
        self.assertIdentical(environment.initialPlayer, player)


    def test_createInitialPlayer(self):
        """
        L{NetworkController._createInitialPlayer} should create the player
        object for this client.
        """
        x, y = (3, 2)
        speed = 40
        granularity = 22
        environment = Environment(granularity, self.clock)
        observer = PlayerVisibilityObserver()
        environment.addObserver(observer)

        self.controller.createInitialPlayer(
            environment, self.identifier, (x, y), speed)

        self.assertEqual(len(observer.createdPlayers), 1)
        player = observer.createdPlayers.pop()
        self._assertThingsAboutPlayerCreation(
            environment, (x, y), speed)


    def test_greetServer(self):
        """
        L{NetworkController.introduce} should send an L{Introduce} command to
        the server and handle the result by populating its model mapping with a
        new entry.
        """
        self.controller.modelObjects.clear()

        x, y = (3, 2)
        speed = 40
        granularity = 22
        introduced = self.controller.introduce()
        self.assertEqual(len(self.calls), 1)
        result, command, kw = self.calls.pop()
        self.assertIdentical(command, Introduce)
        self.assertEqual(kw, {})
        self.assertEqual(self.controller.modelObjects, {})
        self.assertIdentical(self.controller.environment, None)

        result.callback({'identifier': self.identifier,
                         'granularity': granularity,
                         'speed': speed,
                         'x': x,
                         'y': y})

        self._assertThingsAboutPlayerCreation(
            self.controller.environment, (x, y), speed)
        self.assertTrue(isinstance(self.controller.environment, Environment))
        self.assertEqual(self.controller.environment.granularity, granularity)
        self.assertEqual(self.controller.environment.platformClock, self.clock)
        introduced.addCallback(self.assertIdentical,
                               self.controller.environment)
        return introduced


    def test_directionChanged(self):
        """
        Change of direction by model objects should be translated into a
        network call by L{NetworkController}.
        """
        self.controller.addModelObject(self.identifier, self.player)
        self.player.setDirection(FORWARD)
        self.assertEqual(len(self.calls), 1)
        result, command, kw = self.calls.pop(0)
        self.assertIdentical(command, SetMyDirection)
        self.assertEqual(kw, {"direction": FORWARD})


    def test_directionChangedResponse(self):
        """
        When the server responds to a L{SetMyDirection} command with new a
        position, the L{NetworkController} should update the L{Player}'s
        position.
        """
        self.controller.directionChanged(self.player)
        self.assertEquals(len(self.calls), 1)
        x, y = (123, 5398)
        self.calls[0][0].callback({"x": x, "y": y})
        self.assertEqual(self.player.getPosition(), (x, y))


    def test_newPlayer(self):
        """
        L{NetworkController} should respond to L{NewPlayer} commands
        by introducing a new L{Player} object to the L{Environment}
        and registering the L{Player}'s identifier.
        """
        observer = PlayerVisibilityObserver()
        self.controller.environment = Environment(10, self.clock)
        self.controller.environment.addObserver(observer)
        responder = self.controller.lookupFunction(NewPlayer.commandName)
        x, y = (3, 500)
        speed = 999
        d = responder({"identifier": "123", "x": str(x), "y": str(y),
                       "speed": str(speed)})
        def gotResult(ign):
            self.assertEqual(len(observer.createdPlayers), 1)
            player = observer.createdPlayers[0]
            self.assertEqual(player.getPosition(), (x, y))
            self.assertEqual(player.speed, speed)
            obj = self.controller.objectByIdentifier(
                self.controller.identifierByObject(player))
            self.assertIdentical(obj, player)
        d.addCallback(gotResult)
        return d


    # XXX Fix test name and clarify docstring.
    def test_newPlayer2(self):
        """
        The L{NewPlayer} responder should not cause the
        L{NetworkController} to observe the new player.
        """
        self.controller.environment = Environment(10, self.clock)
        responder = self.controller.lookupFunction(NewPlayer.commandName)
        identifier = 123
        d = responder({"identifier": str(identifier),
                       "x": "1", "y": "2", "speed": "99"})
        def gotResult(ign):
            player = self.controller.objectByIdentifier(identifier)
            player.setDirection(RIGHT)
            self.assertEqual(self.calls, [])
        d.addCallback(gotResult)
        return d


    def test_removePlayer(self):
        """
        L{NetworkController} should respond to L{RemovePlayer}
        commands by removing the identified L{Player} object from the
        L{Environment} and forgetting the L{Player}'s identifier.
        """
        environment = Environment(10, self.clock)
        self.controller.environment = environment
        observer = PlayerVisibilityObserver()
        environment.addObserver(observer)
        identifier = 123
        self.controller.newPlayer(identifier, 23, 32, 939)
        responder = self.controller.lookupFunction(RemovePlayer.commandName)
        d = responder({"identifier": str(identifier)})
        def gotResult(ignored):
            self.assertEqual(observer.removedPlayers, observer.createdPlayers)
            self.assertRaises(
                KeyError,
                self.controller.objectByIdentifier, identifier)
        d.addCallback(gotResult)
        return d


    def test_setTerrain(self):
        """
        L{NetworkController} should respond to the L{SetTerrain}
        command by updating its terrain model with the received data.
        """
        environment = self.controller.environment = Environment(10, self.clock)
        responder = self.controller.lookupFunction(SetTerrain.commandName)
        terrainArgument = AmpList([
                ('x', Integer()),
                ('y', Integer()),
                ('type', Terrain())])
        terrainModel = [
            {'x': 123, 'y': 456, 'type': GRASS},
            {'x': 654, 'y': 321, 'type': DESERT}]
        terrainBytes = terrainArgument.toStringProto(
            terrainModel,
            self.controller)
        d = responder({"terrain": terrainBytes})
        def gotResult(ignored):
            self.assertEqual(
                environment.terrain,
                dict(((element['x'], element['y']), element['type'])
                      for element
                      in terrainModel))
        d.addCallback(gotResult)
        return d
<|MERGE_RESOLUTION|>--- conflicted
+++ resolved
@@ -331,24 +331,16 @@
         """
         self.controller.addModelObject(self.identifier, self.player)
 
-<<<<<<< HEAD
-        x = str(23)
-        y = str(32)
-        z = str(13)
-=======
         x = str(23.5)
         y = str(32.5)
->>>>>>> 87372d5e
+        z = str(13.5)
         identifier = str(self.identifier)
         responder = self.controller.lookupFunction(SetPositionOf.commandName)
         d = responder({'identifier': identifier, 'x': x, 'y': y, 'z': z})
 
         def gotPositionSetting(ign):
-<<<<<<< HEAD
-            self.assertEqual(self.player.getPosition(), Vertex(23, 32, 13))
-=======
-            self.assertEqual(self.player.getPosition(), (float(x), float(y)))
->>>>>>> 87372d5e
+            self.assertEqual(
+                self.player.getPosition(), Vertex(23.5, 32.5, 13.5))
         d.addCallback(gotPositionSetting)
         return d
 
