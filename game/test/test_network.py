--- conflicted
+++ resolved
@@ -15,12 +15,8 @@
                           NetworkController, NewPlayer, SetMyDirection,
                           RemovePlayer, SetTerrain, Terrain)
 from game.direction import FORWARD, BACKWARD, LEFT, RIGHT
-<<<<<<< HEAD
-from game.terrain import GRASS, DESERT
-=======
 from game.terrain import (
     WATER, GRASS, DESERT, MOUNTAIN, loadTerrainFromString)
->>>>>>> 905975f8
 from game.vector import Vector
 
 
@@ -612,27 +608,6 @@
         """
         environment = self.controller.environment = Environment(10, self.clock)
         responder = self.controller.lookupFunction(SetTerrain.commandName)
-<<<<<<< HEAD
-        terrainData = numpy.array(
-            [[[1, 2],
-              [3, 4]],
-             [[5, 6],
-              [7, 8]]])
-        terrainObjects = dict(x=1, y=2, z=3, voxels=terrainData)
-        terrainStrings = SetTerrain.makeArguments(terrainObjects, None)
-        d = responder(terrainStrings)
-        def gotResult(ignored):
-            self.assertEqual(
-                environment.terrain,
-                {(1, 2, 3): 1,
-                 (1, 2, 4): 2,
-                 (1, 3, 3): 3,
-                 (1, 3, 4): 4,
-                 (2, 2, 3): 5,
-                 (2, 2, 4): 6,
-                 (2, 3, 3): 7,
-                 (2, 3, 4): 8})
-=======
         terrainData = loadTerrainFromString('G')
         terrainObjects = dict(x=0, y=0, z=0, voxels=terrainData)
         terrainStrings = SetTerrain.makeArguments(terrainObjects, None)
@@ -744,7 +719,6 @@
                 {(0, 0, 0): MOUNTAIN, (1, 0, 0): WATER,
                  (0, 1, 0): DESERT, (1, 1, 0): GRASS,
                  (0, 2, 0): DESERT})
->>>>>>> 905975f8
         d.addCallback(gotResult)
         return d
 
