--- conflicted
+++ resolved
@@ -34,11 +34,7 @@
 
 from game import __file__ as gameFile
 from game.vector import Vector
-<<<<<<< HEAD
-from game.terrain import GRASS, MOUNTAIN, DESERT, WATER
-=======
 from game.terrain import GRASS, MOUNTAIN, DESERT, WATER, SurfaceMesh
->>>>>>> 905975f8
 
 
 def loadImage(path):
@@ -392,26 +388,6 @@
         types.  These images are the source for texture data for each type of
         terrain.
     """
-<<<<<<< HEAD
-    square = [(0, 0), (1, 0), (1, 1), (0, 1)]
-
-    directions = [
-        # up
-        ((0, 1, 0), [(0, 0, 0), (1, 0, 0), (1, 0, 1), (0, 0, 1)]),
-        # down
-        ((0, -1, 0), [(0, -1, 0), (1, -1, 0), (1, -1, 1), (0, -1, 1)]),
-        # forward
-        ((0, 0, -1), [(0, -1, 0), (1, -1, 0), (1, 0, 0), (0, 0, 0)]),
-        # backward
-        ((0, 0, 1), [(0, -1, 1), (1, -1, 1), (1, 0, 1), (0, 0, 1)]),
-        # right
-        ((-1, 0, 0), [(0, -1, 0), (0, 0, 0), (0, 0, 1), (0, -1, 1)]),
-         # left
-        ((1, 0, 0), [(1, -1, 0), (1, 0, 0), (1, 0, 1), (1, -1, 1)]),
-        ]
-
-=======
->>>>>>> 905975f8
     _files = {
         GRASS: 'grass.png',
         MOUNTAIN: 'mountain.png',
@@ -419,15 +395,9 @@
         WATER: 'water.png',
         }
 
-<<<<<<< HEAD
-    def __init__(self, terrain, loader):
-        self.terrain = terrain
-        self.loader = loader
-=======
     _texture = None
 
     def __init__(self, environment, loader):
->>>>>>> 905975f8
         self._images = {}
         self.loader = loader
         if environment is not None:
