--- conflicted
+++ resolved
@@ -335,16 +335,6 @@
             at the specified location and proceeding in the positive direction
             along all axes
         """
-<<<<<<< HEAD
-        dx, dy, dz = voxels.shape
-        for sx in range(dx):
-            for sy in range(dy):
-                for sz in range(dz):
-                    coordinate = x + sx, y + sy, z + sz
-                    terrain = voxels[sx, sy, sz]
-                    self.environment.terrain[coordinate] = terrain
-=======
         self.environment.terrain.set(x, y, z, voxels)
->>>>>>> 905975f8
         return {}
     SetTerrain.responder(setTerrain)