--- conflicted
+++ resolved
@@ -257,27 +257,7 @@
         raise ValueError("identifierByObject passed unknown model objects")
 
 
-<<<<<<< HEAD
-    def setPositionOf(self, identifier, x, y, z):
-        """
-        Set the position of a local model object.
-
-        @type identifier: L{int}
-        @type x: L{float}
-        @type y: L{float}
-        @type z: L{float}
-
-        @see: L{SetPosition}
-        """
-        self.objectByIdentifier(identifier).setPosition(Vector(x, y, z))
-        return {}
-    SetPositionOf.responder(setPositionOf)
-
-
-    def setDirectionOf(self, identifier, direction, x, y, z):
-=======
     def setDirectionOf(self, identifier, direction, x, y, z, orientation):
->>>>>>> bcf11bd6
         """
         Set the direction of a local model object.
 
@@ -288,12 +268,8 @@
         """
         player = self.objectByIdentifier(identifier)
         player.setDirection(direction)
-<<<<<<< HEAD
         player.setPosition(Vector(x, y, z))
-=======
-        player.setPosition(vec3(x, y, z))
         player.orientation.y = orientation
->>>>>>> bcf11bd6
         return {}
     SetDirectionOf.responder(setDirectionOf)
 
