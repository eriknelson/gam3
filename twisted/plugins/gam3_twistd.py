# -*- test-case-name: gam3.test.test_twistd_plugin -*-

"""
Plugin hook module for twistd service.
"""

from os.path import join

from zope.interface import implements

from twisted.application.service import IServiceMaker
from twisted.application.internet import TCPServer
from twisted.plugin import IPlugin
from twisted.python.usage import Options, portCoerce

class _Gam3Plugin(object):
    """
    Trivial glue class to expose a twistd service.
    """
    implements(IPlugin, IServiceMaker)

    class options(Options):
        """
        Gam3 twistd command line options.
        """
        optParameters = [
            ('port', 'p', 1337, 'TCP port number to listen on.', portCoerce),
            ('log-directory', 'l', None,
             'Directory to which to log protocol traffic.'),
            ('terrain', None, None,
             'Filename containing the terrain data to use.')]

    description = "Gam3 MMO server"

    tapname = "gam3"

    def makeService(self, options):
        """
        Create a service which will run a Gam3 server.

        @param options: mapping of configuration
        """
        from gam3.network import Gam3Factory
        from gam3.world import (
            TCP_SERVICE_NAME, GAM3_SERVICE_NAME, Gam3Service, World)
<<<<<<< HEAD
        from gam3.terrain import loadTerrainFromString
=======
        from game.terrain import loadTerrainFromString
>>>>>>> 905975f8
        from twisted.python.filepath import FilePath
        from twisted.internet import reactor
        from twisted.application.service import MultiService
        from twisted.protocols.policies import TrafficLoggingFactory

        world = World(granularity=100, platformClock=reactor)
        if options['terrain']:
            raw = FilePath(options['terrain']).getContent()
            world.terrain = loadTerrainFromString(raw)

        service = MultiService()

        factory = Gam3Factory(world)
        if options['log-directory'] is not None:
            factory = TrafficLoggingFactory(
                factory, join(options['log-directory'], 'gam3'))

        tcp = TCPServer(options['port'], factory)
        tcp.setName(TCP_SERVICE_NAME)
        tcp.setServiceParent(service)

        gam3 = Gam3Service(world)
        gam3.setName(GAM3_SERVICE_NAME)
        gam3.setServiceParent(service)

        return service

gam3plugin = _Gam3Plugin()<|MERGE_RESOLUTION|>--- conflicted
+++ resolved
@@ -43,11 +43,7 @@
         from gam3.network import Gam3Factory
         from gam3.world import (
             TCP_SERVICE_NAME, GAM3_SERVICE_NAME, Gam3Service, World)
-<<<<<<< HEAD
-        from gam3.terrain import loadTerrainFromString
-=======
         from game.terrain import loadTerrainFromString
->>>>>>> 905975f8
         from twisted.python.filepath import FilePath
         from twisted.internet import reactor
         from twisted.application.service import MultiService
